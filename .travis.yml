--- conflicted
+++ resolved
@@ -9,9 +9,5 @@
 script:
   - cargo test --all
   - cargo build --release --target thumbv7em-none-eabi
-<<<<<<< HEAD
-  - cargo doc
-  - cargo fmt -- --check
-=======
   - cargo doc --target thumbv7em-none-eabi
->>>>>>> 6490da70
+  - cargo fmt -- --check